--- conflicted
+++ resolved
@@ -78,14 +78,6 @@
 about what the query actually does. Therefore:
 
 * **`Statement#isIdempotent()` is only computed automatically for
-<<<<<<< HEAD
-  statements built with [QueryBuilder][QueryBuilder]**. Note that there
-  is a known issue in 2.2.0-rc1 where calls to `now()` or `uuid()` are not
-  taken into account (see
-  [JAVA-733](https://datastax-oss.atlassian.net/browse/JAVA-733)). If
-  you're using these CQL functions with built statements, force
-  idempotence to `false` manually (see below);
-=======
   statements built with [QueryBuilder][QueryBuilder]**.
   Note that the driver takes a rather conservative approach with uses
   of `fcall()` or `raw()`: whenever they appear in a value to be
@@ -94,7 +86,6 @@
   will be considered non-idempotent by default. If you know that your
   CQL functions or expressions are safe, force idempotence to `true`
   on the statement manually (see below);
->>>>>>> a1d4737c
 * **for all other types of statements, it defaults to `false`.** You'll
   need to set it manually, with one of the mechanism described below.
 
@@ -343,16 +334,10 @@
 target node, which applies the mutation. The row that you've just
 deleted is back!
 
-<<<<<<< HEAD
-The workaround is to use
-[client-sidetimestamps](../query_timestamps/#client-side-generation) (if
-you're using native protocol v3 or more, the driver already does this
-=======
 The workaround is to use a timestamp with your queries:
 
     insert into my_table (k, v) values (1, 1) USING TIMESTAMP 1432764000;
 
 If you're using native protocol v3, you can also enable [client-side
 timestamps](../query_timestamps/#client-side-generation) to have this done
->>>>>>> a1d4737c
 automatically.